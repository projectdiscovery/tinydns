module github.com/projectdiscovery/tinydns

go 1.24.0

require (
	github.com/miekg/dns v1.1.67
	github.com/projectdiscovery/goflags v0.1.74
<<<<<<< HEAD
	github.com/projectdiscovery/gologger v1.1.54
	github.com/projectdiscovery/hmap v0.0.92
	github.com/projectdiscovery/utils v0.4.22
	gopkg.in/yaml.v3 v3.0.1
=======
	github.com/projectdiscovery/gologger v1.1.55
	github.com/projectdiscovery/hmap v0.0.94
	github.com/projectdiscovery/utils v0.5.0
>>>>>>> 2314bac0
)

require (
	github.com/STARRY-S/zip v0.2.3 // indirect
	github.com/akrylysov/pogreb v0.10.2 // indirect
	github.com/andybalholm/brotli v1.2.0 // indirect
	github.com/asaskevich/govalidator v0.0.0-20230301143203-a9d515a09cc2 // indirect
	github.com/aymerick/douceur v0.2.0 // indirect
	github.com/bodgit/plumbing v1.3.0 // indirect
	github.com/bodgit/sevenzip v1.6.1 // indirect
	github.com/bodgit/windows v1.0.1 // indirect
	github.com/cnf/structhash v0.0.0-20250313080605-df4c6cc74a9a // indirect
	github.com/dsnet/compress v0.0.2-0.20230904184137-39efe44ab707 // indirect
	github.com/fsnotify/fsnotify v1.6.0 // indirect
	github.com/golang/snappy v1.0.0 // indirect
	github.com/google/shlex v0.0.0-20191202100458-e7afc7fbc510 // indirect
	github.com/gorilla/css v1.0.1 // indirect
	github.com/hashicorp/golang-lru/v2 v2.0.7 // indirect
	github.com/json-iterator/go v1.1.12 // indirect
	github.com/klauspost/compress v1.18.0 // indirect
	github.com/klauspost/pgzip v1.2.6 // indirect
	github.com/logrusorgru/aurora v2.0.3+incompatible // indirect
	github.com/mattn/go-isatty v0.0.20 // indirect
	github.com/mholt/archives v0.1.3 // indirect
	github.com/microcosm-cc/bluemonday v1.0.27 // indirect
	github.com/mikelolasagasti/xz v1.0.1 // indirect
	github.com/minio/minlz v1.0.1 // indirect
	github.com/modern-go/concurrent v0.0.0-20180306012644-bacd9c7ef1dd // indirect
	github.com/modern-go/reflect2 v1.0.2 // indirect
	github.com/nwaples/rardecode/v2 v2.1.1 // indirect
	github.com/pierrec/lz4/v4 v4.1.22 // indirect
	github.com/pkg/errors v0.9.1 // indirect
	github.com/projectdiscovery/blackrock v0.0.1 // indirect
	github.com/saintfish/chardet v0.0.0-20230101081208-5e3ef4b5456d // indirect
	github.com/sorairolake/lzip-go v0.3.7 // indirect
	github.com/spf13/afero v1.14.0 // indirect
	github.com/syndtr/goleveldb v1.0.0 // indirect
	github.com/tidwall/btree v1.8.0 // indirect
	github.com/tidwall/buntdb v1.3.2 // indirect
	github.com/tidwall/gjson v1.18.0 // indirect
	github.com/tidwall/grect v0.1.4 // indirect
	github.com/tidwall/match v1.1.1 // indirect
	github.com/tidwall/pretty v1.2.1 // indirect
	github.com/tidwall/rtred v0.1.2 // indirect
	github.com/tidwall/tinyqueue v0.1.1 // indirect
<<<<<<< HEAD
	github.com/ulikunitz/xz v0.5.12 // indirect
	go.etcd.io/bbolt v1.4.2 // indirect
	go4.org v0.0.0-20230225012048-214862532bf5 // indirect
	golang.org/x/exp v0.0.0-20250718183923-645b1fa84792 // indirect
	golang.org/x/mod v0.26.0 // indirect
	golang.org/x/net v0.42.0 // indirect
	golang.org/x/sync v0.16.0 // indirect
	golang.org/x/sys v0.34.0 // indirect
	golang.org/x/text v0.27.0 // indirect
	golang.org/x/tools v0.35.0 // indirect
=======
	github.com/ulikunitz/xz v0.5.14 // indirect
	go.etcd.io/bbolt v1.3.7 // indirect
	go4.org v0.0.0-20230225012048-214862532bf5 // indirect
	golang.org/x/exp v0.0.0-20250106191152-7588d65b2ba8 // indirect
	golang.org/x/mod v0.22.0 // indirect
	golang.org/x/net v0.39.0 // indirect
	golang.org/x/sync v0.13.0 // indirect
	golang.org/x/sys v0.32.0 // indirect
	golang.org/x/text v0.24.0 // indirect
	golang.org/x/tools v0.29.0 // indirect
>>>>>>> 2314bac0
	gopkg.in/check.v1 v1.0.0-20201130134442-10cb98267c6c // indirect
	gopkg.in/djherbis/times.v1 v1.3.0 // indirect
)<|MERGE_RESOLUTION|>--- conflicted
+++ resolved
@@ -5,16 +5,10 @@
 require (
 	github.com/miekg/dns v1.1.67
 	github.com/projectdiscovery/goflags v0.1.74
-<<<<<<< HEAD
-	github.com/projectdiscovery/gologger v1.1.54
-	github.com/projectdiscovery/hmap v0.0.92
-	github.com/projectdiscovery/utils v0.4.22
-	gopkg.in/yaml.v3 v3.0.1
-=======
 	github.com/projectdiscovery/gologger v1.1.55
 	github.com/projectdiscovery/hmap v0.0.94
 	github.com/projectdiscovery/utils v0.5.0
->>>>>>> 2314bac0
+	gopkg.in/yaml.v3 v3.0.1
 )
 
 require (
@@ -60,29 +54,16 @@
 	github.com/tidwall/pretty v1.2.1 // indirect
 	github.com/tidwall/rtred v0.1.2 // indirect
 	github.com/tidwall/tinyqueue v0.1.1 // indirect
-<<<<<<< HEAD
-	github.com/ulikunitz/xz v0.5.12 // indirect
-	go.etcd.io/bbolt v1.4.2 // indirect
-	go4.org v0.0.0-20230225012048-214862532bf5 // indirect
-	golang.org/x/exp v0.0.0-20250718183923-645b1fa84792 // indirect
-	golang.org/x/mod v0.26.0 // indirect
-	golang.org/x/net v0.42.0 // indirect
-	golang.org/x/sync v0.16.0 // indirect
-	golang.org/x/sys v0.34.0 // indirect
-	golang.org/x/text v0.27.0 // indirect
-	golang.org/x/tools v0.35.0 // indirect
-=======
 	github.com/ulikunitz/xz v0.5.14 // indirect
 	go.etcd.io/bbolt v1.3.7 // indirect
 	go4.org v0.0.0-20230225012048-214862532bf5 // indirect
 	golang.org/x/exp v0.0.0-20250106191152-7588d65b2ba8 // indirect
-	golang.org/x/mod v0.22.0 // indirect
-	golang.org/x/net v0.39.0 // indirect
-	golang.org/x/sync v0.13.0 // indirect
-	golang.org/x/sys v0.32.0 // indirect
-	golang.org/x/text v0.24.0 // indirect
-	golang.org/x/tools v0.29.0 // indirect
->>>>>>> 2314bac0
+	golang.org/x/mod v0.24.0 // indirect
+	golang.org/x/net v0.40.0 // indirect
+	golang.org/x/sync v0.14.0 // indirect
+	golang.org/x/sys v0.33.0 // indirect
+	golang.org/x/text v0.25.0 // indirect
+	golang.org/x/tools v0.33.0 // indirect
 	gopkg.in/check.v1 v1.0.0-20201130134442-10cb98267c6c // indirect
 	gopkg.in/djherbis/times.v1 v1.3.0 // indirect
 )